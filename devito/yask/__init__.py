--- conflicted
+++ resolved
@@ -98,13 +98,8 @@
 # The following used by backends.backendSelector
 from devito.yask.function import Constant, Function, TimeFunction  # noqa
 from devito.yask.grid import Grid  # noqa
-<<<<<<< HEAD
 from devito.functions import SparseFunction, SparseTimeFunction  # noqa
-from devito.yask.operator import Operator  # noqa
-=======
-from devito.function import SparseFunction, SparseTimeFunction  # noqa
 from devito.yask.operator import OperatorYASK as Operator  # noqa
->>>>>>> 537d385b
 from devito.yask.types import CacheManager  # noqa
 
 log("Backend successfully initialized!")