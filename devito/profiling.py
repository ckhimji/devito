--- conflicted
+++ resolved
@@ -145,12 +145,8 @@
             gpoints = iterspace/10**9
 
             # Compulsory traffic
-<<<<<<< HEAD
             datashape = [(arguments[dims[i].end_name] - arguments[dims[i].start_name])
                          for i in itspace]
-=======
-            datashape = [dim_sizes[dims[i].name] for i in itspace]
->>>>>>> 7ff22da2
             dataspace = reduce(operator.mul, datashape)
             traffic = profile.memory*dataspace*dtype().itemsize
             traffic = float(profile.memory*dataspace*dtype().itemsize)
