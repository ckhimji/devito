--- conflicted
+++ resolved
@@ -44,11 +44,7 @@
 
 ## Running unit tests
 - if you would like to see stdout when running the tests, use
-<<<<<<< HEAD
 ```py.test -s testUtils.py```
-=======
-```py.test -s testUtils.py```
-
 ## TODO
 1. figure out if the JacobianAdjointOperator completely solves p0 first
 1. figure out if can get time sampling from the SparseTimeFuntions src/rec
@@ -57,5 +53,4 @@
 1. p --> u in all equations
 1. \Gamma --> P_r,P_s
 1. Add checkpointing back to the iso wavesolver
-1. Farfield similarity tests for correctness, ensure 10 wavelengths out that wavelet phase is preserved
->>>>>>> a7cdc084
+1. Farfield similarity tests for correctness, ensure 10 wavelengths out that wavelet phase is preserved